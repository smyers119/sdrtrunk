--- conflicted
+++ resolved
@@ -22,11 +22,7 @@
 import io.github.dsheirer.module.Module;
 import io.github.dsheirer.sample.Listener;
 
-<<<<<<< HEAD
-public abstract class Decoder extends Module implements IMessageProvider, Listener<Message>
-=======
 public abstract class Decoder extends Module implements IMessageProvider
->>>>>>> 3619b480
 {
     /* This has to be a broadcaster in order for references to persist */
     private Listener<Message> mMessageDistributor = new MessageDistributor();
@@ -78,28 +74,6 @@
         return mMessageDistributor;
     }
 
-<<<<<<< HEAD
-	@Override
-	public void receive( Message message )
-	{
-		broadcast( message );
-	}
-
-	@Override
-	public void reset()
-	{
-	}
-
-	@Override
-	public void start()
-	{
-	}
-
-	@Override
-	public void stop()
-	{
-	}
-=======
     /**
      * Distributes/forwards messages from sub-class decoder implementations to the registered message listener.
      */
@@ -114,5 +88,4 @@
             }
         }
     }
->>>>>>> 3619b480
 }